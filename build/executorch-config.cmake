
# Copyright (c) Meta Platforms, Inc. and affiliates.
# All rights reserved.
#
# This source code is licensed under the BSD-style license found in the
# LICENSE file in the root directory of this source tree.

# Config defining how CMake should find ExecuTorch package. CMake will search
# for this file and find ExecuTorch package if it is installed. Typical usage
# is:
#
# find_package(executorch REQUIRED)

cmake_minimum_required(VERSION 3.19)

set(_root "${CMAKE_CURRENT_LIST_DIR}/../..")
set(required_lib_list executorch executorch_core portable_kernels)
foreach(lib ${required_lib_list})
  set(lib_var "LIB_${lib}")
  add_library(${lib} STATIC IMPORTED)
  find_library(
    ${lib_var} ${lib}
    HINTS "${_root}"
    CMAKE_FIND_ROOT_PATH_BOTH
  )
  set_target_properties(${lib} PROPERTIES IMPORTED_LOCATION "${${lib_var}}")
  target_include_directories(${lib} INTERFACE ${_root})
endforeach()

target_link_libraries(executorch INTERFACE executorch_core)

if(CMAKE_BUILD_TYPE MATCHES "Debug")
  set(FLATCCRT_LIB flatccrt_d)
else()
  set(FLATCCRT_LIB flatccrt)
endif()

<<<<<<< HEAD
  set(lib_list
      etdump
      bundled_program
      extension_data_loader
      ${FLATCCRT_LIB}
      coremldelegate
      mpsdelegate
      neuron_backend
      qnn_executorch_backend
      portable_ops_lib
      extension_module
      extension_module_static
      extension_runner_util
      extension_tensor
      extension_threadpool
      extension_training
      xnnpack_backend
      # Start XNNPACK Lib Deps
      XNNPACK
      microkernels-prod
      kleidiai
      # End XNNPACK Lib Deps
      cpuinfo
      pthreadpool
      vulkan_backend
      optimized_kernels
      cpublas
      eigen_blas
      optimized_ops_lib
      optimized_native_cpu_ops_lib
      quantized_kernels
      quantized_ops_lib
      quantized_ops_aot_lib
=======
set(lib_list
    etdump
    bundled_program
    extension_data_loader
    ${FLATCCRT_LIB}
    coremldelegate
    mpsdelegate
    qnn_executorch_backend
    portable_ops_lib
    extension_module
    extension_module_static
    extension_runner_util
    extension_tensor
    extension_threadpool
    extension_training
    xnnpack_backend
    # Start XNNPACK Lib Deps
    XNNPACK
    microkernels-prod
    kleidiai
    # End XNNPACK Lib Deps
    cpuinfo
    pthreadpool
    vulkan_backend
    optimized_kernels
    cpublas
    eigen_blas
    optimized_ops_lib
    optimized_native_cpu_ops_lib
    quantized_kernels
    quantized_ops_lib
    quantized_ops_aot_lib
)
foreach(lib ${lib_list})
  # Name of the variable which stores result of the find_library search
  set(lib_var "LIB_${lib}")
  find_library(
    ${lib_var} ${lib}
    HINTS "${_root}"
    CMAKE_FIND_ROOT_PATH_BOTH
>>>>>>> aa852cc7
  )
  if(NOT ${lib_var})
    message("${lib} library is not found.
            If needed rebuild with the proper options in CMakeLists.txt"
    )
  else()
    if("${lib}" STREQUAL "extension_module" AND (NOT CMAKE_TOOLCHAIN_IOS))
      add_library(${lib} SHARED IMPORTED)
    else()
      # Building a share library on iOS requires code signing, so it's easier to
      # keep all libs as static when CMAKE_TOOLCHAIN_IOS is used
      add_library(${lib} STATIC IMPORTED)
    endif()
    set_target_properties(${lib} PROPERTIES IMPORTED_LOCATION "${${lib_var}}")
    target_include_directories(${lib} INTERFACE ${_root})
  endif()
endforeach()<|MERGE_RESOLUTION|>--- conflicted
+++ resolved
@@ -35,41 +35,6 @@
   set(FLATCCRT_LIB flatccrt)
 endif()
 
-<<<<<<< HEAD
-  set(lib_list
-      etdump
-      bundled_program
-      extension_data_loader
-      ${FLATCCRT_LIB}
-      coremldelegate
-      mpsdelegate
-      neuron_backend
-      qnn_executorch_backend
-      portable_ops_lib
-      extension_module
-      extension_module_static
-      extension_runner_util
-      extension_tensor
-      extension_threadpool
-      extension_training
-      xnnpack_backend
-      # Start XNNPACK Lib Deps
-      XNNPACK
-      microkernels-prod
-      kleidiai
-      # End XNNPACK Lib Deps
-      cpuinfo
-      pthreadpool
-      vulkan_backend
-      optimized_kernels
-      cpublas
-      eigen_blas
-      optimized_ops_lib
-      optimized_native_cpu_ops_lib
-      quantized_kernels
-      quantized_ops_lib
-      quantized_ops_aot_lib
-=======
 set(lib_list
     etdump
     bundled_program
@@ -77,6 +42,7 @@
     ${FLATCCRT_LIB}
     coremldelegate
     mpsdelegate
+    neuron_backend
     qnn_executorch_backend
     portable_ops_lib
     extension_module
@@ -110,7 +76,6 @@
     ${lib_var} ${lib}
     HINTS "${_root}"
     CMAKE_FIND_ROOT_PATH_BOTH
->>>>>>> aa852cc7
   )
   if(NOT ${lib_var})
     message("${lib} library is not found.
