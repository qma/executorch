--- conflicted
+++ resolved
@@ -597,15 +597,13 @@
 ):
     is_fairseq2 = weight_type == WeightType.FAIRSEQ2
     metadata = {
+        "append_eos_to_prompt": is_fairseq2,  # For language llama, tell the runtime to always append EOS token(s) to prompt.
         "get_bos_id": 3 if is_fairseq2 else 1,
         "get_eos_ids": [3] if is_fairseq2 else [2],
         "get_max_seq_len": model_args.max_seq_len,
-<<<<<<< HEAD
-=======
         "get_n_bos": 1,
         "get_n_eos": 2 if is_fairseq2 else 1,
         "get_n_layers": model_args.n_layers,
->>>>>>> 5205cb2e
         "get_vocab_size": model_args.vocab_size,
         "use_kv_cache": use_kv_cache,
         "use_sdpa_with_kv_cache": use_sdpa_with_kv_cache,
