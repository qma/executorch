--- conflicted
+++ resolved
@@ -25,12 +25,7 @@
 
 # targets
 add_library(neuron_backend SHARED)
-<<<<<<< HEAD
 target_compile_options(neuron_backend PRIVATE "-frtti" "-fexceptions")
-target_link_libraries(
-  neuron_backend PRIVATE executorch_no_prim_ops android log
-                         ${NEURON_BUFFER_ALLOCATOR_LIB}
-=======
 target_link_libraries(neuron_backend
     PRIVATE
     executorch_no_prim_ops
@@ -38,7 +33,6 @@
     android
     log
     ${NEURON_BUFFER_ALLOCATOR_LIB}
->>>>>>> 5022deb0
 )
 target_sources(
   neuron_backend
