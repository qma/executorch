/*
 * Copyright (c) Meta Platforms, Inc. and affiliates.
 * All rights reserved.
 *
 * This source code is licensed under the BSD-style license found in the
 * LICENSE file in the root directory of this source tree.
 */

#include <algorithm>
#include <cmath>
#include <cstring>
#include <limits>

#include <executorch/kernels/portable/cpu/scalar_utils.h>
#include <executorch/kernels/portable/cpu/util/broadcast_util.h>
#include <executorch/kernels/portable/cpu/util/functional_util.h>
#include <executorch/kernels/portable/cpu/util/math_util.h>
#include <executorch/runtime/kernel/kernel_includes.h>

namespace torch {
namespace executor {
namespace native {

using Scalar = exec_aten::Scalar;
using ScalarType = exec_aten::ScalarType;
using Tensor = exec_aten::Tensor;

namespace {

template <typename CTYPE_VAL, typename CTYPE_OUT, typename CTYPE_CAST>
/** Check if val, when cast to CTYPE_CAST, is not in the range of CTYPE_OUT */
bool is_out_of_bounds(CTYPE_VAL val) {
  const CTYPE_CAST val_cast = static_cast<CTYPE_CAST>(val);
  return val_cast < std::numeric_limits<CTYPE_OUT>::lowest() ||
      val_cast > std::numeric_limits<CTYPE_OUT>::max();
}

ET_NODISCARD bool check_bounds(
    const Scalar& val_scalar,
    const torch::executor::native::ScalarType& val_type,
    const torch::executor::native::ScalarType& out_type,
    const char* val_name) {
  auto is_valid = true;

  ET_SWITCH_SCALAR_OBJ_TYPES(val_type, ctx, "clamp.out", CTYPE_VAL, [&]() {
    CTYPE_VAL val = 0;
    utils::extract_scalar(val_scalar, &val);
    if (isIntegralType(out_type, /*includeBool=*/false)) {
      ET_SWITCH_INT_TYPES(out_type, ctx, "clamp.out", CTYPE_OUT, [&]() {
        if (is_out_of_bounds<CTYPE_VAL, CTYPE_OUT, long>(val)) {
          ET_LOG(Error, "%s value out of bounds", val_name);
          is_valid = false;
        }
      });
    } else if (isFloatingType(out_type)) {
      ET_SWITCH_FLOATH_TYPES(out_type, ctx, "clamp", CTYPE_OUT, [&]() {
        if (std::isfinite(val) &&
            is_out_of_bounds<CTYPE_VAL, CTYPE_OUT, double>(val)) {
          ET_LOG(Error, "%s value out of bounds", val_name);
          is_valid = false;
        }
      });
    }
  });

  return is_valid;
}

template <typename To, typename From>
To load_and_convert(const void* fromPtr) {
  return static_cast<To>(*reinterpret_cast<const From*>(fromPtr));
}
} // namespace

Tensor& clamp_out(
    KernelRuntimeContext& ctx,
    const Tensor& in,
    const exec_aten::optional<Scalar>& min_opt,
    const exec_aten::optional<Scalar>& max_opt,
    Tensor& out) {
  (void)ctx;

  ET_KERNEL_CHECK_MSG(
      ctx,
      resize_tensor(out, in.sizes()) == Error::Ok,
      InvalidArgument,
      out,
      "Failed to resize output tensor.");

  ET_KERNEL_CHECK(
      ctx, tensors_have_same_dim_order(in, out), InvalidArgument, out);

  ScalarType in_type = in.scalar_type();
  ScalarType min_type = in_type;
  ScalarType max_type = in_type;
  ScalarType common_type = in_type;
  ScalarType out_type = out.scalar_type();

  bool has_min = min_opt.has_value();
  if (has_min) {
    min_type = utils::get_scalar_dtype(min_opt.value());
    common_type = utils::promote_type_with_scalar(common_type, min_opt.value());
    ET_KERNEL_CHECK(
        ctx,
        check_bounds(min_opt.value(), min_type, out_type, "minimum"),
        InvalidArgument,
        out);
  }
  bool has_max = max_opt.has_value();
  if (has_max) {
    max_type = utils::get_scalar_dtype(max_opt.value());
    common_type = utils::promote_type_with_scalar(common_type, max_opt.value());
    ET_KERNEL_CHECK(
        ctx,
        check_bounds(max_opt.value(), max_type, out_type, "maximum"),
        InvalidArgument,
        out);
  }

  ET_KERNEL_CHECK_MSG(
      ctx,
      has_min || has_max,
      InvalidArgument,
      out,
      "At least one of 'min' or 'max' must not be None");

  ET_KERNEL_CHECK(ctx, common_type == out_type, InvalidArgument, out);

  ET_SWITCH_REALH_TYPES(out_type, ctx, "clamp", CTYPE_OUT, [&]() {
    // Extract optional min value
    CTYPE_OUT min = 0;
    if (has_min) {
      ET_SWITCH_SCALAR_OBJ_TYPES(min_type, ctx, "clamp", CTYPE_MIN, [&]() {
        CTYPE_MIN min_val = 0;
        utils::extract_scalar(min_opt.value(), &min_val);
        min = static_cast<CTYPE_OUT>(min_val);
      });
    }

    // Extract optional max value
    CTYPE_OUT max = 0;
    if (has_max) {
      ET_SWITCH_SCALAR_OBJ_TYPES(max_type, ctx, "clamp", CTYPE_MAX, [&]() {
        CTYPE_MAX max_val = 0;
        utils::extract_scalar(max_opt.value(), &max_val);
        max = static_cast<CTYPE_OUT>(max_val);
      });
    }

    ET_SWITCH_REALHB_TYPES(in_type, ctx, "clamp", CTYPE_IN, [&]() {
      apply_unary_map_fn(
          [has_min, min, has_max, max](const CTYPE_IN val_in) {
            CTYPE_OUT val_out = static_cast<CTYPE_OUT>(val_in);
            if (has_min) {
              val_out = utils::max_override(val_out, min);
            }
            if (has_max) {
              val_out = utils::min_override(val_out, max);
            }
            return val_out;
          },
          in.const_data_ptr<CTYPE_IN>(),
          out.mutable_data_ptr<CTYPE_OUT>(),
          in.numel());
    });
  });

  return out;
}

Tensor& clamp_tensor_out(
    KernelRuntimeContext& ctx,
    const Tensor& in,
    const exec_aten::optional<Tensor>& min_opt,
    const exec_aten::optional<Tensor>& max_opt,
    Tensor& out) {
  (void)ctx;

  bool has_min = min_opt.has_value();
  bool has_max = max_opt.has_value();

  ET_KERNEL_CHECK_MSG(
      ctx,
      has_min || has_max,
      InvalidArgument,
      out,
      "At least one of 'min' or 'max' must not be None");

  const Tensor& min = has_min ? min_opt.value() : in;
  const Tensor& max = has_max ? max_opt.value() : in;

  ET_KERNEL_CHECK(
      ctx,
      tensors_have_same_dim_order(in, min, max, out),
      InvalidArgument,
      out);

  ET_KERNEL_CHECK(
      ctx,
      resize_to_broadcast_target_size(in, min, max, out) == Error::Ok,
      InvalidArgument,
      out);

  ScalarType in_type = in.scalar_type();
  ScalarType min_type = min.scalar_type();
  ScalarType max_type = max.scalar_type();
  ScalarType common_type = in_type;
  ScalarType out_type = out.scalar_type();

  if (has_min) {
    common_type = promoteTypes(common_type, min_type, /*half_to_float*/ true);
  }
  if (has_max) {
    common_type = promoteTypes(common_type, max_type, /*half_to_float*/ true);
  }

  ET_KERNEL_CHECK(ctx, canCast(common_type, out_type), InvalidArgument, out);

  constexpr auto name = "clamp.Tensor_out";

  ET_SWITCH_REALHB_TYPES(out_type, ctx, name, CTYPE_OUT, [&]() {
    using ToCtypeOutFn = CTYPE_OUT (*)(const void*);
    ToCtypeOutFn in_to_out;
    ET_SWITCH_REALHB_TYPES(in_type, ctx, name, CTYPE_IN, [&]() {
      in_to_out = load_and_convert<CTYPE_OUT, CTYPE_IN>;
    });
    ToCtypeOutFn min_to_out;
    ET_SWITCH_REALHB_TYPES(min_type, ctx, name, CTYPE_MIN, [&]() {
<<<<<<< HEAD
      min_to_out = load_and_convert<CTYPE_OUT, CTYPE_MIN>;
=======
      ET_SWITCH_REALHB_TYPES(max_type, ctx, name, CTYPE_MAX, [&]() {
        ET_SWITCH_REALHB_TYPES(out_type, ctx, name, CTYPE_OUT, [&]() {
          using CTYPE_MINMAX = typename torch::executor::
              promote_types<CTYPE_MIN, CTYPE_MAX>::type;
          using CTYPE = typename torch::executor::
              promote_types<CTYPE_IN, CTYPE_MINMAX>::type;
          apply_ternary_elementwise_fn<
              CTYPE_IN,
              CTYPE_MIN,
              CTYPE_MAX,
              CTYPE_OUT>(
              [has_min, has_max](
                  const CTYPE_IN val_in,
                  const CTYPE_MIN val_min,
                  const CTYPE_MAX val_max) {
                CTYPE val_out = static_cast<CTYPE>(val_in);
                if (has_min) {
                  val_out =
                      utils::max_override(val_out, static_cast<CTYPE>(val_min));
                }
                if (has_max) {
                  val_out =
                      utils::min_override(val_out, static_cast<CTYPE>(val_max));
                }
                return static_cast<CTYPE_OUT>(val_out);
              },
              in,
              min,
              max,
              out);
        });
      });
>>>>>>> 7b158e79
    });
    ToCtypeOutFn max_to_out;
    ET_SWITCH_REALHB_TYPES(max_type, ctx, name, CTYPE_MAX, [&]() {
      max_to_out = load_and_convert<CTYPE_OUT, CTYPE_MAX>;
    });

    apply_ternary_elementwise_fn<CTYPE_OUT>(
        [has_min, has_max](
            const CTYPE_OUT val_in,
            const CTYPE_OUT val_min,
            const CTYPE_OUT val_max) {
          CTYPE_OUT val_out = val_in;
          if (has_min) {
            val_out = utils::max_override(val_out, val_min);
          }
          if (has_max) {
            val_out = utils::min_override(val_out, val_max);
          }
          return val_out;
        },
        in,
        min,
        max,
        out,
        in_to_out,
        min_to_out,
        max_to_out);
  });

  return out;
}

} // namespace native
} // namespace executor
} // namespace torch<|MERGE_RESOLUTION|>--- conflicted
+++ resolved
@@ -69,6 +69,11 @@
 template <typename To, typename From>
 To load_and_convert(const void* fromPtr) {
   return static_cast<To>(*reinterpret_cast<const From*>(fromPtr));
+}
+
+template <typename To, typename From>
+void convert_and_store(From f, void* dst) {
+  *reinterpret_cast<To*>(dst) = static_cast<To>(f);
 }
 } // namespace
 
@@ -218,62 +223,30 @@
 
   constexpr auto name = "clamp.Tensor_out";
 
-  ET_SWITCH_REALHB_TYPES(out_type, ctx, name, CTYPE_OUT, [&]() {
-    using ToCtypeOutFn = CTYPE_OUT (*)(const void*);
-    ToCtypeOutFn in_to_out;
+  ET_SWITCH_REALHB_TYPES(common_type, ctx, name, CTYPE_COMMON, [&]() {
+    using ToCtypeCommonFn = CTYPE_COMMON (*)(const void*);
+    ToCtypeCommonFn in_to_common;
     ET_SWITCH_REALHB_TYPES(in_type, ctx, name, CTYPE_IN, [&]() {
-      in_to_out = load_and_convert<CTYPE_OUT, CTYPE_IN>;
-    });
-    ToCtypeOutFn min_to_out;
+      in_to_common = load_and_convert<CTYPE_COMMON, CTYPE_IN>;
+    });
+    ToCtypeCommonFn min_to_common;
     ET_SWITCH_REALHB_TYPES(min_type, ctx, name, CTYPE_MIN, [&]() {
-<<<<<<< HEAD
-      min_to_out = load_and_convert<CTYPE_OUT, CTYPE_MIN>;
-=======
-      ET_SWITCH_REALHB_TYPES(max_type, ctx, name, CTYPE_MAX, [&]() {
-        ET_SWITCH_REALHB_TYPES(out_type, ctx, name, CTYPE_OUT, [&]() {
-          using CTYPE_MINMAX = typename torch::executor::
-              promote_types<CTYPE_MIN, CTYPE_MAX>::type;
-          using CTYPE = typename torch::executor::
-              promote_types<CTYPE_IN, CTYPE_MINMAX>::type;
-          apply_ternary_elementwise_fn<
-              CTYPE_IN,
-              CTYPE_MIN,
-              CTYPE_MAX,
-              CTYPE_OUT>(
-              [has_min, has_max](
-                  const CTYPE_IN val_in,
-                  const CTYPE_MIN val_min,
-                  const CTYPE_MAX val_max) {
-                CTYPE val_out = static_cast<CTYPE>(val_in);
-                if (has_min) {
-                  val_out =
-                      utils::max_override(val_out, static_cast<CTYPE>(val_min));
-                }
-                if (has_max) {
-                  val_out =
-                      utils::min_override(val_out, static_cast<CTYPE>(val_max));
-                }
-                return static_cast<CTYPE_OUT>(val_out);
-              },
-              in,
-              min,
-              max,
-              out);
-        });
-      });
->>>>>>> 7b158e79
-    });
-    ToCtypeOutFn max_to_out;
+      min_to_common = load_and_convert<CTYPE_COMMON, CTYPE_MIN>;
+    });
+    ToCtypeCommonFn max_to_common;
     ET_SWITCH_REALHB_TYPES(max_type, ctx, name, CTYPE_MAX, [&]() {
-      max_to_out = load_and_convert<CTYPE_OUT, CTYPE_MAX>;
-    });
-
-    apply_ternary_elementwise_fn<CTYPE_OUT>(
+      max_to_common = load_and_convert<CTYPE_COMMON, CTYPE_MAX>;
+    });
+    void (*common_to_out)(CTYPE_COMMON, void*);
+    ET_SWITCH_REALHB_TYPES(out_type, ctx, name, CTYPE_OUT, [&]() {
+      common_to_out = convert_and_store<CTYPE_OUT, CTYPE_COMMON>;
+    });
+    apply_ternary_elementwise_fn<CTYPE_COMMON>(
         [has_min, has_max](
-            const CTYPE_OUT val_in,
-            const CTYPE_OUT val_min,
-            const CTYPE_OUT val_max) {
-          CTYPE_OUT val_out = val_in;
+            const CTYPE_COMMON val_in,
+            const CTYPE_COMMON val_min,
+            const CTYPE_COMMON val_max) {
+          CTYPE_COMMON val_out = val_in;
           if (has_min) {
             val_out = utils::max_override(val_out, val_min);
           }
@@ -286,9 +259,10 @@
         min,
         max,
         out,
-        in_to_out,
-        min_to_out,
-        max_to_out);
+        in_to_common,
+        min_to_common,
+        max_to_common,
+        common_to_out);
   });
 
   return out;
