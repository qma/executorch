/*
 * Copyright (c) Meta Platforms, Inc. and affiliates.
 * All rights reserved.
 *
 * This source code is licensed under the BSD-style license found in the
 * LICENSE file in the root directory of this source tree.
 */

#pragma once

#include <cstring>

#include <executorch/runtime/backend/backend_execution_context.h>
#include <executorch/runtime/backend/backend_init_context.h>
#include <executorch/runtime/core/array_ref.h>
#include <executorch/runtime/core/error.h>
#include <executorch/runtime/core/evalue.h>
#include <executorch/runtime/core/freeable_buffer.h>
#include <executorch/runtime/core/memory_allocator.h>
#include <executorch/runtime/core/result.h>
#include <executorch/runtime/platform/compiler.h>

namespace executorch {
namespace runtime {

struct SizedBuffer {
  void* buffer;
  size_t nbytes; // number of bytes of buffer
};

struct CompileSpec {
  const char* key; // spec key
  SizedBuffer value; // spec value
};

/**
 * An opaque handle managed by a backend. Typically points to a backend-private
 * class/struct.
 */
using DelegateHandle = void;

class PyTorchBackendInterface {
 public:
  virtual ~PyTorchBackendInterface() = 0;

  /**
   * Returns true if the backend is available to process delegation calls.
   */
  ET_NODISCARD virtual bool is_available() const = 0;

  /**
   * Responsible to further process (compile/transform/optimize) the compiled
   * unit that was produced, ahead-of-time, as well as perform any backend
   * initialization to ready it for execution. This method is called every time
   * the PyTorch program is initialized. Consequently, this is the place to
   * perform any backend initialization as well as transformations,
   * optimizations, and even compilation that depend on the target device. As
   * such, it is strongly encouraged to push as much processing as possible to
   * the ahead-of-time processing.
   *
   * @param[in] processed An opaque (to PyTorch) compiled unit from the
   *     preprocessor. Can contain anything the backend needs to execute the
   *     equivalent semantics of the passed-in Module and its method. Often
   *     passed unmodified to `execute()` as a `DelegateHandle`, unless it needs
   *     further processing at init time to be fully executable. If the data is
   *     not needed after init(), calling processed->Free() can reclaim its
   *     memory.
   * @param[in] compile_specs The exact same compiler specification that
   *     was used ahead-of-time to produce `processed`.
   *
   * @returns On success, an opaque handle representing the the method
   *     implemented by the delegate. This handle is passed to `execute()` and
   *     `destroy()`, and the memory it points to is owned by the backend.
   *     Typically points to a backend-private class/struct.
   * @returns On error, returns an error code other than Error::Ok. If the
   *     compiled unit (the preprocessed result from ahead of time) is not
   *     compatible with the current backend runtime, return the error code
   *     Error::DelegateInvalidCompatibility. Other backend delegate
   *     specific error codes can be found in error.h.
   */
  ET_NODISCARD virtual Result<DelegateHandle*> init(
      BackendInitContext& context,
      FreeableBuffer* processed,
      ArrayRef<CompileSpec> compile_specs) const = 0;

  /**
   * Responsible for executing the given method’s handle, as it was produced
   * by compile.
   *
   * @param[in] handle An opaque handle returned by `init()`. Usually a backend
   *     executable unit. This executable unit should be ready to execute the
   *     delegate blobs.
   * @param[in] args The method’s inputs and outputs.
   * @retval Error::Ok if successful.
   */
  ET_NODISCARD virtual Error execute(
      BackendExecutionContext& context,
      DelegateHandle* handle,
      EValue** args) const = 0;

  /**
   * Responsible for destroying a handle, if it's required for some backend.
   * It may be needed for some backends. For example, resources associated with
   * this handle needs to be released. This method is called when the execution
   * plan is destroyed (i.e., the program is out of its lifespan).
   *
   * @param[in] handle The handle to be destroyed. An opaque handle returned by
   *     `init()`.
   */
  virtual void destroy(ET_UNUSED DelegateHandle* handle) const {}
};

struct Backend {
  const char* name_;
  PyTorchBackendInterface* interface_ptr_;
};

// The max number of backends that can be registered in
// an app. It's hard coded to 16 because it's not estimated
// to have more than 16 backends in a system. Each table
// element has two pointers, represented by Backend struct.
// The memory overhead for this table is minimum (only a few bytes).
constexpr size_t kRegistrationTableMaxSize = 16;

class BackendRegistry {
 public:
  BackendRegistry() : registrationTableSize_(0) {}

  /**
   * Registers the Backend object (i.e. string name and PyTorchBackendInterface
   * pair) so that it could be called via the name during the runtime.
   * @param[in] backend Backend object of the user-defined backend delegate.
   * @retval Error code representing whether registration was successful.
   */
  ET_NODISCARD Error register_backend(const Backend& backend);

  /**
   * Returns the corresponding object pointer for a given string name.
   * The mapping is populated using register_backend method.
   *
   * @param[in] name Name of the user-defined backend delegate.
   * @retval Pointer to the appropriate object that implements
   *         PyTorchBackendInterface. Nullptr if it can't find anything
   *         with the given name.
   */
  PyTorchBackendInterface* get_backend_class(const char* name);

 private:
  Backend backend_table_[kRegistrationTableMaxSize];
  size_t registrationTableSize_;
};

/**
 * Returns the corresponding object pointer for a given string name.
 * The mapping is populated using register_backend method.
 *
 * @param[in] name Name of the user-defined backend delegate.
 * @retval Pointer to the appropriate object that implements
 *         PyTorchBackendInterface. Nullptr if it can't find anything
 *         with the given name.
 */
PyTorchBackendInterface* get_backend_class(const char* name);

/**
 * Registers the Backend object (i.e. string name and PyTorchBackendInterface
 * pair) so that it could be called via the name during the runtime.
 *
 * @param[in] backend Backend object
 * @retval Error code representing whether registration was successful.
 */
ET_NODISCARD Error register_backend(const Backend& backend);

} // namespace runtime
} // namespace executorch

<<<<<<< HEAD
} // namespace runtime
} // namespace executorch

=======
>>>>>>> 65531968
namespace torch {
namespace executor {
// TODO(T197294990): Remove these deprecated aliases once all users have moved
// to the new `::executorch` namespaces.
using ::executorch::runtime::Backend;
using ::executorch::runtime::BackendRegistry;
using ::executorch::runtime::CompileSpec;
using ::executorch::runtime::DelegateHandle;
using ::executorch::runtime::get_backend_class;
// using ::executorch::runtime::kRegistrationTableMaxSize;
using ::executorch::runtime::PyTorchBackendInterface;
using ::executorch::runtime::register_backend;
using ::executorch::runtime::SizedBuffer;
} // namespace executor
} // namespace torch<|MERGE_RESOLUTION|>--- conflicted
+++ resolved
@@ -173,12 +173,6 @@
 } // namespace runtime
 } // namespace executorch
 
-<<<<<<< HEAD
-} // namespace runtime
-} // namespace executorch
-
-=======
->>>>>>> 65531968
 namespace torch {
 namespace executor {
 // TODO(T197294990): Remove these deprecated aliases once all users have moved
