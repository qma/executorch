# Copyright (c) Meta Platforms, Inc. and affiliates.
# All rights reserved.
#
# This source code is licensed under the BSD-style license found in the
# LICENSE file in the root directory of this source tree.

import logging
from enum import Enum

import torch
import torch.nn as nn
from executorch.examples.models.llama2.llama_transformer import KVCache
from torch.ao.quantization.fx._decomposed import quantized_decomposed_lib  # noqa: F401


"""
 Heavily "inspired" by AO's implementation of the same in torchao/_models/llama/model.py
"""


# Doesnt have to abide by affine quantizaiton laws
# However, if we do implement quantized sdpa, then this might be handy
class QuantizedCacheType(Enum):
    AffineSymmetric = 0
    AffineAsymmetric = 1
    AffineSymmetricGroupWise = 2
    AffineAsymmetricGroupWise = 3


class QuantizedKVCache(nn.Module):
    def __init__(
        self,
        max_batch_size,
        max_seq_length,
        n_heads,
        head_dim,
        cache_type: QuantizedCacheType = QuantizedCacheType.AffineSymmetric,
        tranposed=False,
        enable_dynamic_shape=False,
    ):
        super().__init__()
        if cache_type not in (
            QuantizedCacheType.AffineSymmetric,
            QuantizedCacheType.AffineAsymmetric,
        ):

            raise ValueError(
                f"Only affine symmetric and asymmetric cache types are supported: got {cache_type}"
            )

        # For now supporting int8 only
        self.quantized_cache_dtype = torch.int8
        self.cache_fp_type = torch.float32
        self.is_transposed = tranposed
        self.enable_dynamic_shape = enable_dynamic_shape
        if self.is_transposed:
            cache_shape = (max_batch_size, n_heads, max_seq_length, head_dim)
            scale_shape = (max_batch_size, n_heads, max_seq_length, 1)
        else:
            cache_shape = (max_batch_size, max_seq_length, n_heads, head_dim)
            scale_shape = (max_batch_size, max_seq_length, n_heads, 1)
        self.register_buffer(
            "k_cache", torch.zeros(cache_shape, dtype=self.quantized_cache_dtype)
        )
        self.register_buffer(
            "v_cache", torch.zeros(cache_shape, dtype=self.quantized_cache_dtype)
        )
        self.register_buffer(
            "k_cache_scales", torch.ones(scale_shape, dtype=torch.float64)
        )
        self.register_buffer(
            "v_cache_scales", torch.ones(scale_shape, dtype=torch.float64)
        )
        if cache_type == QuantizedCacheType.AffineAsymmetric:
            self.register_buffer(
                "k_cache_zero_points", torch.ones(scale_shape, dtype=torch.int64)
            )
            self.register_buffer(
                "v_cache_zero_points", torch.ones(scale_shape, dtype=torch.int64)
            )

    def _quantize(self, value):
        scales, zero_points = (
            torch.ops.quantized_decomposed.choose_qparams_per_token_asymmetric.default(
                value, self.quantized_cache_dtype
            )
        )
        quantized_value = torch.ops.quantized_decomposed.quantize_per_token(
            value,
            scales,
            zero_points,
            torch.iinfo(self.quantized_cache_dtype).min,
            torch.iinfo(self.quantized_cache_dtype).max,
            self.quantized_cache_dtype,
        )
        return quantized_value, scales, zero_points

    def update(self, input_pos, k_val, v_val):
        # quantize current k_val and store it in the cache
        quantized_k_val, k_scales, k_zero_points = self._quantize(k_val)

        quantized_v_val, v_scales, v_zero_points = self._quantize(v_val)

<<<<<<< HEAD
        if self.is_transposed:
            # We cannot use update_cache op at the moment
            # if the cache is transposed
            # Also note that we shold not need separate paths
            # for dynamic shape vs !
            # Only reason it is done this way is to accommodate
            # for lowering pains of backends that work better
            # with index_put op.
            if self.enable_dynamic_shape:
                start_pos = input_pos[0].item()
                torch._check_is_size(start_pos)
                dim_to_slice = 2 if self.is_transposed else 1
                torch._check(start_pos < self.k_cache.size(dim_to_slice))
                seq_length = k_val.size(dim_to_slice)
                narrowed_k = self.k_cache.narrow(dim_to_slice, start_pos, seq_length)
                narrowed_k_scales = self.k_cache_scales.narrow(
                    dim_to_slice, start_pos, seq_length
                )
                narrowed_k_zp = self.k_cache_zero_points.narrow(
                    dim_to_slice, start_pos, seq_length
                )
                narrowed_k.copy_(quantized_k_val)
                narrowed_k_scales.copy_(k_scales)
                narrowed_k_zp.copy_(k_zero_points)
                # pyre-ignore: Incompatible parameter type [6]
                narrowed_v = self.v_cache.narrow(dim_to_slice, start_pos, seq_length)
                narrowed_v_scales = self.v_cache_scales.narrow(
                    dim_to_slice, start_pos, seq_length
                )
                narrowed_v_zp = self.v_cache_zero_points.narrow(
                    dim_to_slice, start_pos, seq_length
                )
                narrowed_v.copy_(quantized_v_val)
                narrowed_v_scales.copy_(v_scales)
                narrowed_v_zp.copy_(v_zero_points)
            else:
=======
        if self.enable_dynamic_shape:
            start_pos = input_pos[0].item()
            torch._check_is_size(start_pos)
            dim_to_slice = 2 if self.is_transposed else 1
            torch._check(start_pos < self.k_cache.size(dim_to_slice))
            seq_length = k_val.size(dim_to_slice)
            narrowed_k = self.k_cache.narrow(dim_to_slice, start_pos, seq_length)
            narrowed_k_scales = self.k_cache_scales.narrow(
                dim_to_slice, start_pos, seq_length
            )
            narrowed_k_zp = self.k_cache_zero_points.narrow(
                dim_to_slice, start_pos, seq_length
            )
            narrowed_k.copy_(quantized_k_val)
            narrowed_k_scales.copy_(k_scales)
            narrowed_k_zp.copy_(k_zero_points)
            narrowed_v = self.v_cache.narrow(dim_to_slice, start_pos, seq_length)
            narrowed_v_scales = self.v_cache_scales.narrow(
                dim_to_slice, start_pos, seq_length
            )
            narrowed_v_zp = self.v_cache_zero_points.narrow(
                dim_to_slice, start_pos, seq_length
            )
            narrowed_v.copy_(quantized_v_val)
            narrowed_v_scales.copy_(v_scales)
            narrowed_v_zp.copy_(v_zero_points)
        else:
            if self.is_transposed:
>>>>>>> 01344170
                self.k_cache[:, :, input_pos] = quantized_k_val
                self.k_cache_scales[:, :, input_pos] = k_scales
                self.k_cache_zero_points[:, :, input_pos] = k_zero_points
                self.v_cache[:, :, input_pos] = quantized_v_val
                self.v_cache_scales[:, :, input_pos] = v_scales
                self.v_cache_zero_points[:, :, input_pos] = v_zero_points
        else:
            # Right now using custom ops on this path.
            # In future we can update custom op to handle transposed cache
            # as well.
            # Note that we may have to revert this change if other ET
            # backends such as QNN want to use quantized cache, with dynamic shape,
            # instead of quantizing on their own.
            # But until this opting for code simplicity
            start_pos = input_pos[0].item()
            _ = torch.ops.llama.update_quantized_cache(
                quantized_k_val, self.k_cache, start_pos
            )
            _ = torch.ops.llama.update_quantized_cache(
                k_scales, self.k_cache_scales, start_pos
            )
            _ = torch.ops.llama.update_quantized_cache(
                k_zero_points, self.k_cache_zero_points, start_pos
            )
            _ = torch.ops.llama.update_quantized_cache(
                quantized_v_val, self.v_cache, start_pos
            )
            _ = torch.ops.llama.update_quantized_cache(
                v_scales, self.v_cache_scales, start_pos
            )
            _ = torch.ops.llama.update_quantized_cache(
                v_zero_points, self.v_cache_zero_points, start_pos
            )

        k_out = torch.ops.quantized_decomposed.dequantize_per_token(
            self.k_cache,
            self.k_cache_scales,
            self.k_cache_zero_points,
            torch.iinfo(self.quantized_cache_dtype).min,
            torch.iinfo(self.quantized_cache_dtype).max,
            self.quantized_cache_dtype,
            self.cache_fp_type,
        )
        v_out = torch.ops.quantized_decomposed.dequantize_per_token(
            self.v_cache,
            self.v_cache_scales,
            self.v_cache_zero_points,
            torch.iinfo(self.quantized_cache_dtype).min,
            torch.iinfo(self.quantized_cache_dtype).max,
            self.quantized_cache_dtype,
            self.cache_fp_type,
        )
        return k_out, v_out

    @classmethod
    def from_float(cls, kv_cache, cache_type: QuantizedCacheType):
        cache_shape = kv_cache.k_cache.shape
        if kv_cache.is_tranposed:
            max_batch_size, n_heads, max_seq_length, head_dim = cache_shape
        else:
            max_batch_size, max_seq_length, n_heads, head_dim = cache_shape
        return cls(
            max_batch_size,
            max_seq_length,
            n_heads,
            head_dim,
            cache_type,
            kv_cache.is_tranposed,
            kv_cache.enable_dynamic_shape,
        )


def replace_kv_cache_with_quantized_kv_cache(module):
    logging.warning(
        "Replacing KVCache with QuantizedKVCache. This modifies the model in place."
    )
    for name, child in module.named_children():
        if isinstance(child, KVCache):
            setattr(
                module,
                name,
                QuantizedKVCache.from_float(child, QuantizedCacheType.AffineAsymmetric),
            )
        else:
            replace_kv_cache_with_quantized_kv_cache(child)
    return module<|MERGE_RESOLUTION|>--- conflicted
+++ resolved
@@ -101,7 +101,6 @@
 
         quantized_v_val, v_scales, v_zero_points = self._quantize(v_val)
 
-<<<<<<< HEAD
         if self.is_transposed:
             # We cannot use update_cache op at the moment
             # if the cache is transposed
@@ -126,7 +125,6 @@
                 narrowed_k.copy_(quantized_k_val)
                 narrowed_k_scales.copy_(k_scales)
                 narrowed_k_zp.copy_(k_zero_points)
-                # pyre-ignore: Incompatible parameter type [6]
                 narrowed_v = self.v_cache.narrow(dim_to_slice, start_pos, seq_length)
                 narrowed_v_scales = self.v_cache_scales.narrow(
                     dim_to_slice, start_pos, seq_length
@@ -138,36 +136,6 @@
                 narrowed_v_scales.copy_(v_scales)
                 narrowed_v_zp.copy_(v_zero_points)
             else:
-=======
-        if self.enable_dynamic_shape:
-            start_pos = input_pos[0].item()
-            torch._check_is_size(start_pos)
-            dim_to_slice = 2 if self.is_transposed else 1
-            torch._check(start_pos < self.k_cache.size(dim_to_slice))
-            seq_length = k_val.size(dim_to_slice)
-            narrowed_k = self.k_cache.narrow(dim_to_slice, start_pos, seq_length)
-            narrowed_k_scales = self.k_cache_scales.narrow(
-                dim_to_slice, start_pos, seq_length
-            )
-            narrowed_k_zp = self.k_cache_zero_points.narrow(
-                dim_to_slice, start_pos, seq_length
-            )
-            narrowed_k.copy_(quantized_k_val)
-            narrowed_k_scales.copy_(k_scales)
-            narrowed_k_zp.copy_(k_zero_points)
-            narrowed_v = self.v_cache.narrow(dim_to_slice, start_pos, seq_length)
-            narrowed_v_scales = self.v_cache_scales.narrow(
-                dim_to_slice, start_pos, seq_length
-            )
-            narrowed_v_zp = self.v_cache_zero_points.narrow(
-                dim_to_slice, start_pos, seq_length
-            )
-            narrowed_v.copy_(quantized_v_val)
-            narrowed_v_scales.copy_(v_scales)
-            narrowed_v_zp.copy_(v_zero_points)
-        else:
-            if self.is_transposed:
->>>>>>> 01344170
                 self.k_cache[:, :, input_pos] = quantized_k_val
                 self.k_cache_scales[:, :, input_pos] = k_scales
                 self.k_cache_zero_points[:, :, input_pos] = k_zero_points
